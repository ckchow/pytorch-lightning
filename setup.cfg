--- conflicted
+++ resolved
@@ -78,127 +78,4 @@
 [metadata]
 license_file = LICENSE
 # long_description = file:README.md
-# long_description_content_type = text/markdown
-
-
-<<<<<<< HEAD
-[yapf]
-based_on_style = pep8
-spaces_before_comment = 2
-split_before_logical_operator = true
-split_before_arithmetic_operator = true
-COLUMN_LIMIT = 120
-COALESCE_BRACKETS = true
-DEDENT_CLOSING_BRACKETS = true
-ALLOW_SPLIT_BEFORE_DICT_VALUE = false
-BLANK_LINE_BEFORE_NESTED_CLASS_OR_DEF = true
-NO_SPACES_AROUND_SELECTED_BINARY_OPERATORS = false
-
-
-[mypy]
-files = pytorch_lightning, pl_examples, benchmarks, tests
-disallow_untyped_defs = True
-ignore_missing_imports = True
-show_error_codes = True
-warn_redundant_casts = True
-warn_unused_configs = True
-warn_unused_ignores = True
-allow_redefinition = True
-# disable this rule as the Trainer attributes are defined in the connectors, not in its __init__
-disable_error_code = attr-defined
-
-# todo: add proper typing to this module...
-[mypy-pytorch_lightning.callbacks.*]
-ignore_errors = True
-# whitelist
-[mypy-pytorch_lightning.callbacks.pruning]
-ignore_errors = False
-
-# todo: add proper typing to this module...
-[mypy-pytorch_lightning.core.*]
-ignore_errors = True
-
-# todo: add proper typing to this module...
-[mypy-pytorch_lightning.loggers.*]
-ignore_errors = True
-
-# todo: add proper typing to this module...
-[mypy-pytorch_lightning.loops.*]
-ignore_errors = True
-
-# todo: add proper typing to this module...
-[mypy-pytorch_lightning.metrics.*]
-ignore_errors = True
-
-# todo: add proper typing to this module...
-[mypy-pytorch_lightning.overrides.*]
-ignore_errors = True
-
-# todo: add proper typing to this module...
-[mypy-pytorch_lightning.plugins.environments.*]
-ignore_errors = True
-
-# todo: add proper typing to this module...
-[mypy-pytorch_lightning.plugins.training_type.*]
-ignore_errors = True
-
-# todo: add proper typing to this module...
-[mypy-pytorch_lightning.profiler.*]
-ignore_errors = True
-
-# todo: add proper typing to this module...
-[mypy-pytorch_lightning.pt_overrides.*]
-ignore_errors = True
-
-# todo: add proper typing to this module...
-[mypy-pytorch_lightning.root_module.*]
-ignore_errors = True
-
-# todo: add proper typing to this module...
-[mypy-pytorch_lightning.trainer.*]
-ignore_errors = True
-# whitelist
-[mypy-pytorch_lightning.trainer.evaluation_loop]
-ignore_errors = False
-[mypy-pytorch_lightning.trainer.connectors.logger_connector]
-ignore_errors = False
-
-# todo: add proper typing to this module...
-[mypy-pytorch_lightning.distributed.*]
-ignore_errors = True
-
-# todo: add proper typing to this module...
-[mypy-pytorch_lightning.tuner.*]
-ignore_errors = True
-
-# todo: add proper typing to this module...
-[mypy-pytorch_lightning.utilities.*]
-ignore_errors = True
-[mypy-pytorch_lightning.utilities.cli]
-ignore_errors = False
-[mypy-pytorch_lightning.utilities.device_dtype_mixin]
-ignore_errors = False
-[mypy-pytorch_lightning.utilities.device_parser]
-ignore_errors = False
-[mypy-pytorch_lightning.utilities.parsing]
-ignore_errors = False
-
-# todo: add proper typing to this module...
-[mypy-pl_examples.*]
-ignore_errors = True
-
-# todo: add proper typing to this module...
-[mypy-benchmarks.*]
-ignore_errors = True
-
-# todo: add proper typing to this module...
-[mypy-tests.*]
-ignore_errors = True
-=======
-[pydocstyle]
-convention = pep257
-# D104, D107: Ignore missing docstrings in __init__ files and methods.
-# D202: Ignore a blank line after docstring (collision with Python Black in decorators)
-add-ignore = D104,D107,D202
-max-line-length = 120
->>>>>>> 39de7fef
+# long_description_content_type = text/markdown