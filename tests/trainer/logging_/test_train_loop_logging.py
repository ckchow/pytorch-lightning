--- conflicted
+++ resolved
@@ -137,20 +137,8 @@
     )
     trainer.fit(model)
 
-<<<<<<< HEAD
-    # make sure correct steps were called
-    assert model.training_step_called
-    assert not model.training_step_end_called
-    assert model.training_epoch_end_called
-
-    # make sure all the metrics are available for callbacks
-    logged_metrics = set(trainer.logged_metrics.keys())
-    expected_logged_metrics = {'a1', 'b', 'epoch', 'a_step', 'b1', 'a_epoch', 'a2'}
-    assert logged_metrics == expected_logged_metrics
-=======
     logged_metrics = set(trainer.logged_metrics)
     assert logged_metrics == {'epoch', 'a_step', 'a_epoch', 'b', 'b1', 'a1', 'a2'}
->>>>>>> 62b8dce8
 
     pbar_metrics = set(trainer.progress_bar_metrics)
     assert pbar_metrics == {'b'}
@@ -501,12 +489,8 @@
         return expected_output
 
     # Make sure the func_name output equals the average from all logged values when on_epoch true
-<<<<<<< HEAD
     # pop extra keys
     assert trainer.progress_bar_dict["train_loss"] == model.manual_loss[-1]
-=======
-    assert trainer.logged_metrics["train_loss"] == model.manual_loss[-1]
->>>>>>> 62b8dce8
     assert trainer.callback_metrics["train_loss"] == model.manual_loss[-1]
     trainer.callback_metrics.pop("train_loss")
 
