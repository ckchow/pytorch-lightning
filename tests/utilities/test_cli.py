# Copyright The PyTorch Lightning team.
#
# Licensed under the Apache License, Version 2.0 (the "License");
# you may not use this file except in compliance with the License.
# You may obtain a copy of the License at
#
#     http://www.apache.org/licenses/LICENSE-2.0
#
# Unless required by applicable law or agreed to in writing, software
# distributed under the License is distributed on an "AS IS" BASIS,
# WITHOUT WARRANTIES OR CONDITIONS OF ANY KIND, either express or implied.
# See the License for the specific language governing permissions and
# limitations under the License.

import inspect
import json
import os
import pickle
import sys
from argparse import Namespace
from contextlib import redirect_stdout
from io import StringIO
from typing import List, Optional, Union
from unittest import mock

import pytest
import torch
import yaml
from packaging import version

from pytorch_lightning import Callback, LightningDataModule, LightningModule, Trainer
from pytorch_lightning.callbacks import LearningRateMonitor, ModelCheckpoint, ProgressBar
from pytorch_lightning.plugins.environments import SLURMEnvironment
from pytorch_lightning.trainer.states import TrainerFn
from pytorch_lightning.utilities import _TPU_AVAILABLE
from pytorch_lightning.utilities.cli import (
    CALLBACK_REGISTRY,
    instantiate_class,
    LightningArgumentParser,
    LightningCLI,
    LR_SCHEDULER_REGISTRY,
    OPTIMIZER_REGISTRY,
    SaveConfigCallback,
)
from pytorch_lightning.utilities.imports import _TORCHVISION_AVAILABLE
from tests.helpers import BoringDataModule, BoringModel
from tests.helpers.runif import RunIf

torchvision_version = version.parse("0")
if _TORCHVISION_AVAILABLE:
    torchvision_version = version.parse(__import__("torchvision").__version__)


@mock.patch("argparse.ArgumentParser.parse_args")
def test_default_args(mock_argparse, tmpdir):
    """Tests default argument parser for Trainer"""
    mock_argparse.return_value = Namespace(**Trainer.default_attributes())

    parser = LightningArgumentParser(add_help=False, parse_as_dict=False)
    args = parser.parse_args([])

    args.max_epochs = 5
    trainer = Trainer.from_argparse_args(args)

    assert isinstance(trainer, Trainer)
    assert trainer.max_epochs == 5


@pytest.mark.parametrize("cli_args", [["--accumulate_grad_batches=22"], ["--weights_save_path=./"], []])
def test_add_argparse_args_redefined(cli_args):
    """Redefines some default Trainer arguments via the cli and
    tests the Trainer initialization correctness.
    """
    parser = LightningArgumentParser(add_help=False, parse_as_dict=False)
    parser.add_lightning_class_args(Trainer, None)

    args = parser.parse_args(cli_args)

    # make sure we can pickle args
    pickle.dumps(args)

    # Check few deprecated args are not in namespace:
    for depr_name in ("gradient_clip", "nb_gpu_nodes", "max_nb_epochs"):
        assert depr_name not in args

    trainer = Trainer.from_argparse_args(args=args)
    pickle.dumps(trainer)

    assert isinstance(trainer, Trainer)


@pytest.mark.parametrize("cli_args", [["--callbacks=1", "--logger"], ["--foo", "--bar=1"]])
def test_add_argparse_args_redefined_error(cli_args, monkeypatch):
    """Asserts error raised in case of passing not default cli arguments."""

    class _UnkArgError(Exception):
        pass

    def _raise():
        raise _UnkArgError

    parser = LightningArgumentParser(add_help=False, parse_as_dict=False)
    parser.add_lightning_class_args(Trainer, None)

    monkeypatch.setattr(parser, "exit", lambda *args: _raise(), raising=True)

    with pytest.raises(_UnkArgError):
        parser.parse_args(cli_args)


@pytest.mark.parametrize(
    ["cli_args", "expected"],
    [
        ("--auto_lr_find=True --auto_scale_batch_size=power", dict(auto_lr_find=True, auto_scale_batch_size="power")),
        (
            "--auto_lr_find any_string --auto_scale_batch_size ON",
            dict(auto_lr_find="any_string", auto_scale_batch_size=True),
        ),
        ("--auto_lr_find=Yes --auto_scale_batch_size=On", dict(auto_lr_find=True, auto_scale_batch_size=True)),
        ("--auto_lr_find Off --auto_scale_batch_size No", dict(auto_lr_find=False, auto_scale_batch_size=False)),
        ("--auto_lr_find TRUE --auto_scale_batch_size FALSE", dict(auto_lr_find=True, auto_scale_batch_size=False)),
        ("--tpu_cores=8", dict(tpu_cores=8)),
        ("--tpu_cores=1,", dict(tpu_cores="1,")),
        ("--limit_train_batches=100", dict(limit_train_batches=100)),
        ("--limit_train_batches 0.8", dict(limit_train_batches=0.8)),
        ("--weights_summary=null", dict(weights_summary=None)),
        (
            "",
            dict(
                # These parameters are marked as Optional[...] in Trainer.__init__,
                # with None as default. They should not be changed by the argparse
                # interface.
                min_steps=None,
                max_steps=None,
                log_gpu_memory=None,
                distributed_backend=None,
                weights_save_path=None,
                resume_from_checkpoint=None,
                profiler=None,
            ),
        ),
    ],
)
def test_parse_args_parsing(cli_args, expected):
    """Test parsing simple types and None optionals not modified."""
    cli_args = cli_args.split(" ") if cli_args else []
    parser = LightningArgumentParser(add_help=False, parse_as_dict=False)
    parser.add_lightning_class_args(Trainer, None)
    with mock.patch("sys.argv", ["any.py"] + cli_args):
        args = parser.parse_args()

    for k, v in expected.items():
        assert getattr(args, k) == v
    if "tpu_cores" not in expected or _TPU_AVAILABLE:
        assert Trainer.from_argparse_args(args)


@pytest.mark.parametrize(
    ["cli_args", "expected", "instantiate"],
    [
        (["--gpus", "[0, 2]"], dict(gpus=[0, 2]), False),
        (["--tpu_cores=[1,3]"], dict(tpu_cores=[1, 3]), False),
        (['--accumulate_grad_batches={"5":3,"10":20}'], dict(accumulate_grad_batches={5: 3, 10: 20}), True),
    ],
)
def test_parse_args_parsing_complex_types(cli_args, expected, instantiate):
    """Test parsing complex types."""
    parser = LightningArgumentParser(add_help=False, parse_as_dict=False)
    parser.add_lightning_class_args(Trainer, None)
    with mock.patch("sys.argv", ["any.py"] + cli_args):
        args = parser.parse_args()

    for k, v in expected.items():
        assert getattr(args, k) == v
    if instantiate:
        assert Trainer.from_argparse_args(args)


@pytest.mark.parametrize(["cli_args", "expected_gpu"], [("--gpus 1", [0]), ("--gpus 0,", [0]), ("--gpus 0,1", [0, 1])])
def test_parse_args_parsing_gpus(monkeypatch, cli_args, expected_gpu):
    """Test parsing of gpus and instantiation of Trainer."""
    monkeypatch.setattr("torch.cuda.device_count", lambda: 2)
    cli_args = cli_args.split(" ") if cli_args else []
    parser = LightningArgumentParser(add_help=False, parse_as_dict=False)
    parser.add_lightning_class_args(Trainer, None)
    with mock.patch("sys.argv", ["any.py"] + cli_args):
        args = parser.parse_args()

    trainer = Trainer.from_argparse_args(args)
    assert trainer.data_parallel_device_ids == expected_gpu


@pytest.mark.skipif(
    sys.version_info < (3, 7),
    reason="signature inspection while mocking is not working in Python < 3.7 despite autospec",
)
@pytest.mark.parametrize(
    ["cli_args", "extra_args"],
    [
        ({}, {}),
        (dict(logger=False), {}),
        (dict(logger=False), dict(logger=True)),
        (dict(logger=False), dict(checkpoint_callback=True)),
    ],
)
def test_init_from_argparse_args(cli_args, extra_args):
    unknown_args = dict(unknown_arg=0)

    # unkown args in the argparser/namespace should be ignored
    with mock.patch("pytorch_lightning.Trainer.__init__", autospec=True, return_value=None) as init:
        trainer = Trainer.from_argparse_args(Namespace(**cli_args, **unknown_args), **extra_args)
        expected = dict(cli_args)
        expected.update(extra_args)  # extra args should override any cli arg
        init.assert_called_with(trainer, **expected)

    # passing in unknown manual args should throw an error
    with pytest.raises(TypeError, match=r"__init__\(\) got an unexpected keyword argument 'unknown_arg'"):
        Trainer.from_argparse_args(Namespace(**cli_args), **extra_args, **unknown_args)


class Model(LightningModule):
    def __init__(self, model_param: int):
        super().__init__()
        self.model_param = model_param


def _model_builder(model_param: int) -> Model:
    return Model(model_param)


def _trainer_builder(
    limit_train_batches: int, fast_dev_run: bool = False, callbacks: Optional[Union[List[Callback], Callback]] = None
) -> Trainer:
    return Trainer(limit_train_batches=limit_train_batches, fast_dev_run=fast_dev_run, callbacks=callbacks)


@pytest.mark.parametrize(["trainer_class", "model_class"], [(Trainer, Model), (_trainer_builder, _model_builder)])
def test_lightning_cli(trainer_class, model_class, monkeypatch):
    """Test that LightningCLI correctly instantiates model, trainer and calls fit."""

    expected_model = dict(model_param=7)
    expected_trainer = dict(limit_train_batches=100)

    def fit(trainer, model):
        for k, v in expected_model.items():
            assert getattr(model, k) == v
        for k, v in expected_trainer.items():
            assert getattr(trainer, k) == v
        save_callback = [x for x in trainer.callbacks if isinstance(x, SaveConfigCallback)]
        assert len(save_callback) == 1
        save_callback[0].on_train_start(trainer, model)

    def on_train_start(callback, trainer, _):
        config_dump = callback.parser.dump(callback.config, skip_none=False)
        for k, v in expected_model.items():
            assert f"  {k}: {v}" in config_dump
        for k, v in expected_trainer.items():
            assert f"  {k}: {v}" in config_dump
        trainer.ran_asserts = True

    monkeypatch.setattr(Trainer, "fit", fit)
    monkeypatch.setattr(SaveConfigCallback, "on_train_start", on_train_start)

    with mock.patch("sys.argv", ["any.py", "fit", "--model.model_param=7", "--trainer.limit_train_batches=100"]):
        cli = LightningCLI(model_class, trainer_class=trainer_class, save_config_callback=SaveConfigCallback)
        assert hasattr(cli.trainer, "ran_asserts") and cli.trainer.ran_asserts


def test_lightning_cli_args_callbacks(tmpdir):

    callbacks = [
        dict(
            class_path="pytorch_lightning.callbacks.LearningRateMonitor",
            init_args=dict(logging_interval="epoch", log_momentum=True),
        ),
        dict(class_path="pytorch_lightning.callbacks.ModelCheckpoint", init_args=dict(monitor="NAME")),
    ]

    class TestModel(BoringModel):
        def on_fit_start(self):
            callback = [c for c in self.trainer.callbacks if isinstance(c, LearningRateMonitor)]
            assert len(callback) == 1
            assert callback[0].logging_interval == "epoch"
            assert callback[0].log_momentum is True
            callback = [c for c in self.trainer.callbacks if isinstance(c, ModelCheckpoint)]
            assert len(callback) == 1
            assert callback[0].monitor == "NAME"
            self.trainer.ran_asserts = True

    with mock.patch("sys.argv", ["any.py", "fit", f"--trainer.callbacks={json.dumps(callbacks)}"]):
        cli = LightningCLI(TestModel, trainer_defaults=dict(default_root_dir=str(tmpdir), fast_dev_run=True))

    assert cli.trainer.ran_asserts


def test_lightning_cli_configurable_callbacks(tmpdir):
    class MyLightningCLI(LightningCLI):
        def add_arguments_to_parser(self, parser):
            parser.add_lightning_class_args(LearningRateMonitor, "learning_rate_monitor")

    cli_args = [f"--trainer.default_root_dir={tmpdir}", "--learning_rate_monitor.logging_interval=epoch"]

    with mock.patch("sys.argv", ["any.py"] + cli_args):
        cli = MyLightningCLI(BoringModel, run=False)

    callback = [c for c in cli.trainer.callbacks if isinstance(c, LearningRateMonitor)]
    assert len(callback) == 1
    assert callback[0].logging_interval == "epoch"


def test_lightning_cli_args_cluster_environments(tmpdir):
    plugins = [dict(class_path="pytorch_lightning.plugins.environments.SLURMEnvironment")]

    class TestModel(BoringModel):
        def on_fit_start(self):
            # Ensure SLURMEnvironment is set, instead of default LightningEnvironment
            assert isinstance(self.trainer.accelerator_connector._cluster_environment, SLURMEnvironment)
            self.trainer.ran_asserts = True

    with mock.patch("sys.argv", ["any.py", "fit", f"--trainer.plugins={json.dumps(plugins)}"]):
        cli = LightningCLI(TestModel, trainer_defaults=dict(default_root_dir=str(tmpdir), fast_dev_run=True))

    assert cli.trainer.ran_asserts


def test_lightning_cli_args(tmpdir):

    cli_args = [
        "fit",
        f"--data.data_dir={tmpdir}",
        f"--trainer.default_root_dir={tmpdir}",
        "--trainer.max_epochs=1",
        "--trainer.weights_summary=null",
        "--seed_everything=1234",
    ]

    with mock.patch("sys.argv", ["any.py"] + cli_args):
        cli = LightningCLI(BoringModel, BoringDataModule, trainer_defaults={"callbacks": [LearningRateMonitor()]})

    config_path = tmpdir / "lightning_logs" / "version_0" / "config.yaml"
    assert os.path.isfile(config_path)
    with open(config_path) as f:
        loaded_config = yaml.safe_load(f.read())

    loaded_config = loaded_config["fit"]
    cli_config = cli.config["fit"]

    assert cli_config["seed_everything"] == 1234
    assert "model" not in loaded_config and "model" not in cli_config  # no arguments to include
    assert loaded_config["data"] == cli_config["data"]
    assert loaded_config["trainer"] == cli_config["trainer"]


def test_lightning_cli_save_config_cases(tmpdir):

    config_path = tmpdir / "config.yaml"
    cli_args = ["fit", f"--trainer.default_root_dir={tmpdir}", "--trainer.logger=False", "--trainer.fast_dev_run=1"]

    # With fast_dev_run!=False config should not be saved
    with mock.patch("sys.argv", ["any.py"] + cli_args):
        LightningCLI(BoringModel)
    assert not os.path.isfile(config_path)

    # With fast_dev_run==False config should be saved
    cli_args[-1] = "--trainer.max_epochs=1"
    with mock.patch("sys.argv", ["any.py"] + cli_args):
        LightningCLI(BoringModel)
    assert os.path.isfile(config_path)

    # If run again on same directory exception should be raised since config file already exists
    with mock.patch("sys.argv", ["any.py"] + cli_args), pytest.raises(RuntimeError):
        LightningCLI(BoringModel)


def test_lightning_cli_config_and_subclass_mode(tmpdir):
    input_config = {
        "fit": {
            "model": {"class_path": "tests.helpers.BoringModel"},
            "data": {"class_path": "tests.helpers.BoringDataModule", "init_args": {"data_dir": str(tmpdir)}},
            "trainer": {"default_root_dir": str(tmpdir), "max_epochs": 1, "weights_summary": None},
        }
    }
    config_path = tmpdir / "config.yaml"
    with open(config_path, "w") as f:
        f.write(yaml.dump(input_config))

    with mock.patch("sys.argv", ["any.py", "--config", str(config_path)]):
        cli = LightningCLI(
            BoringModel,
            BoringDataModule,
            subclass_mode_model=True,
            subclass_mode_data=True,
            trainer_defaults={"callbacks": LearningRateMonitor()},
        )

    config_path = tmpdir / "lightning_logs" / "version_0" / "config.yaml"
    assert os.path.isfile(config_path)
    with open(config_path) as f:
        loaded_config = yaml.safe_load(f.read())

    loaded_config = loaded_config["fit"]
    cli_config = cli.config["fit"]

    assert loaded_config["model"] == cli_config["model"]
    assert loaded_config["data"] == cli_config["data"]
    assert loaded_config["trainer"] == cli_config["trainer"]


def any_model_any_data_cli():
    LightningCLI(LightningModule, LightningDataModule, subclass_mode_model=True, subclass_mode_data=True)


def test_lightning_cli_help():

    cli_args = ["any.py", "fit", "--help"]
    out = StringIO()
    with mock.patch("sys.argv", cli_args), redirect_stdout(out), pytest.raises(SystemExit):
        any_model_any_data_cli()
    out = out.getvalue()

    assert "--print_config" in out
    assert "--config" in out
    assert "--seed_everything" in out
    assert "--model.help" in out
    assert "--data.help" in out

    skip_params = {"self"}
    for param in inspect.signature(Trainer.__init__).parameters.keys():
        if param not in skip_params:
            assert f"--trainer.{param}" in out

    cli_args = ["any.py", "fit", "--data.help=tests.helpers.BoringDataModule"]
    out = StringIO()
    with mock.patch("sys.argv", cli_args), redirect_stdout(out), pytest.raises(SystemExit):
        any_model_any_data_cli()

    assert "--data.init_args.data_dir" in out.getvalue()


def test_lightning_cli_print_config():
    cli_args = [
        "any.py",
        "predict",
        "--seed_everything=1234",
        "--model=tests.helpers.BoringModel",
        "--data=tests.helpers.BoringDataModule",
        "--print_config",
    ]
    out = StringIO()
    with mock.patch("sys.argv", cli_args), redirect_stdout(out), pytest.raises(SystemExit):
        any_model_any_data_cli()

    outval = yaml.safe_load(out.getvalue())
    assert outval["seed_everything"] == 1234
    assert outval["model"]["class_path"] == "tests.helpers.BoringModel"
    assert outval["data"]["class_path"] == "tests.helpers.BoringDataModule"
    assert outval["ckpt_path"] is None


def test_lightning_cli_submodules(tmpdir):
    class MainModule(BoringModel):
        def __init__(self, submodule1: LightningModule, submodule2: LightningModule, main_param: int = 1):
            super().__init__()
            self.submodule1 = submodule1
            self.submodule2 = submodule2

    config = """model:
        main_param: 2
        submodule1:
            class_path: tests.helpers.BoringModel
        submodule2:
            class_path: tests.helpers.BoringModel
    """
    config_path = tmpdir / "config.yaml"
    with open(config_path, "w") as f:
        f.write(config)

    cli_args = [f"--trainer.default_root_dir={tmpdir}", f"--config={str(config_path)}"]

    with mock.patch("sys.argv", ["any.py"] + cli_args):
        cli = LightningCLI(MainModule, run=False)

    assert cli.config["model"]["main_param"] == 2
    assert isinstance(cli.model.submodule1, BoringModel)
    assert isinstance(cli.model.submodule2, BoringModel)


@pytest.mark.skipif(torchvision_version < version.parse("0.8.0"), reason="torchvision>=0.8.0 is required")
def test_lightning_cli_torch_modules(tmpdir):
    class TestModule(BoringModel):
        def __init__(self, activation: torch.nn.Module = None, transform: Optional[List[torch.nn.Module]] = None):
            super().__init__()
            self.activation = activation
            self.transform = transform

    config = """model:
        activation:
          class_path: torch.nn.LeakyReLU
          init_args:
            negative_slope: 0.2
        transform:
          - class_path: torchvision.transforms.Resize
            init_args:
              size: 64
          - class_path: torchvision.transforms.CenterCrop
            init_args:
              size: 64
    """
    config_path = tmpdir / "config.yaml"
    with open(config_path, "w") as f:
        f.write(config)

    cli_args = [f"--trainer.default_root_dir={tmpdir}", f"--config={str(config_path)}"]

    with mock.patch("sys.argv", ["any.py"] + cli_args):
        cli = LightningCLI(TestModule, run=False)

    assert isinstance(cli.model.activation, torch.nn.LeakyReLU)
    assert cli.model.activation.negative_slope == 0.2
    assert len(cli.model.transform) == 2
    assert all(isinstance(v, torch.nn.Module) for v in cli.model.transform)


class BoringModelRequiredClasses(BoringModel):
    def __init__(self, num_classes: int, batch_size: int = 8):
        super().__init__()
        self.num_classes = num_classes
        self.batch_size = batch_size


class BoringDataModuleBatchSizeAndClasses(BoringDataModule):
    def __init__(self, batch_size: int = 8):
        super().__init__()
        self.batch_size = batch_size
        self.num_classes = 5  # only available after instantiation


def test_lightning_cli_link_arguments(tmpdir):
    class MyLightningCLI(LightningCLI):
        def add_arguments_to_parser(self, parser):
            parser.link_arguments("data.batch_size", "model.batch_size")
            parser.link_arguments("data.num_classes", "model.num_classes", apply_on="instantiate")

    cli_args = [f"--trainer.default_root_dir={tmpdir}", "--data.batch_size=12"]

    with mock.patch("sys.argv", ["any.py"] + cli_args):
        cli = MyLightningCLI(BoringModelRequiredClasses, BoringDataModuleBatchSizeAndClasses, run=False)

    assert cli.model.batch_size == 12
    assert cli.model.num_classes == 5

    class MyLightningCLI(LightningCLI):
        def add_arguments_to_parser(self, parser):
            parser.link_arguments("data.batch_size", "model.init_args.batch_size")
            parser.link_arguments("data.num_classes", "model.init_args.num_classes", apply_on="instantiate")

    cli_args[-1] = "--model=tests.utilities.test_cli.BoringModelRequiredClasses"

    with mock.patch("sys.argv", ["any.py"] + cli_args):
        cli = MyLightningCLI(
            BoringModelRequiredClasses, BoringDataModuleBatchSizeAndClasses, subclass_mode_model=True, run=False
        )

    assert cli.model.batch_size == 8
    assert cli.model.num_classes == 5


class EarlyExitTestModel(BoringModel):
    def on_fit_start(self):
        raise Exception("Error on fit start")


@pytest.mark.parametrize("logger", (False, True))
@pytest.mark.parametrize(
    "trainer_kwargs",
    (
        dict(accelerator="ddp_cpu"),
        dict(accelerator="ddp_cpu", plugins="ddp_find_unused_parameters_false"),
        pytest.param({"tpu_cores": 1}, marks=RunIf(tpu=True)),
    ),
)
def test_cli_ddp_spawn_save_config_callback(tmpdir, logger, trainer_kwargs):
    with mock.patch("sys.argv", ["any.py", "fit"]), pytest.raises(Exception, match=r"Error on fit start"):
        LightningCLI(
            EarlyExitTestModel,
            trainer_defaults={
                "default_root_dir": str(tmpdir),
                "logger": logger,
                "max_steps": 1,
                "max_epochs": 1,
                **trainer_kwargs,
            },
        )
    if logger:
        config_dir = tmpdir / "lightning_logs"
        # no more version dirs should get created
        assert os.listdir(config_dir) == ["version_0"]
        config_path = config_dir / "version_0" / "config.yaml"
    else:
        config_path = tmpdir / "config.yaml"
    assert os.path.isfile(config_path)


def test_cli_config_overwrite(tmpdir):
    trainer_defaults = {"default_root_dir": str(tmpdir), "logger": False, "max_steps": 1, "max_epochs": 1}

    argv = ["any.py", "fit"]
    with mock.patch("sys.argv", argv):
        LightningCLI(BoringModel, trainer_defaults=trainer_defaults)
    with mock.patch("sys.argv", argv), pytest.raises(RuntimeError, match="Aborting to avoid overwriting"):
        LightningCLI(BoringModel, trainer_defaults=trainer_defaults)
    with mock.patch("sys.argv", argv):
        LightningCLI(BoringModel, save_config_overwrite=True, trainer_defaults=trainer_defaults)


@pytest.mark.parametrize("run", (False, True))
def test_lightning_cli_optimizer(tmpdir, run):
    class MyLightningCLI(LightningCLI):
        def add_arguments_to_parser(self, parser):
            parser.add_optimizer_args(torch.optim.Adam)

    match = (
        "BoringModel.configure_optimizers` will be overridden by "
        "`MyLightningCLI.add_configure_optimizers_method_to_model`"
    )
    argv = ["fit", f"--trainer.default_root_dir={tmpdir}", "--trainer.fast_dev_run=1"] if run else []
    with mock.patch("sys.argv", ["any.py"] + argv), pytest.warns(UserWarning, match=match):
        cli = MyLightningCLI(BoringModel, run=run)

    assert cli.model.configure_optimizers is not BoringModel.configure_optimizers

    if not run:
        optimizer = cli.model.configure_optimizers()
        assert isinstance(optimizer, torch.optim.Adam)
    else:
        assert len(cli.trainer.optimizers) == 1
        assert isinstance(cli.trainer.optimizers[0], torch.optim.Adam)
        assert len(cli.trainer.lr_schedulers) == 0


def test_lightning_cli_optimizer_and_lr_scheduler(tmpdir):
    class MyLightningCLI(LightningCLI):
        def add_arguments_to_parser(self, parser):
            parser.add_optimizer_args(torch.optim.Adam)
            parser.add_lr_scheduler_args(torch.optim.lr_scheduler.ExponentialLR)

    cli_args = [
        "fit",
        f"--trainer.default_root_dir={tmpdir}",
        "--trainer.fast_dev_run=1",
        "--lr_scheduler.gamma=0.8",
    ]

    with mock.patch("sys.argv", ["any.py"] + cli_args):
        cli = MyLightningCLI(BoringModel)

    assert cli.model.configure_optimizers is not BoringModel.configure_optimizers
    assert len(cli.trainer.optimizers) == 1
    assert isinstance(cli.trainer.optimizers[0], torch.optim.Adam)
    assert len(cli.trainer.lr_schedulers) == 1
    assert isinstance(cli.trainer.lr_schedulers[0]["scheduler"], torch.optim.lr_scheduler.ExponentialLR)
    assert cli.trainer.lr_schedulers[0]["scheduler"].gamma == 0.8


def test_lightning_cli_optimizer_and_lr_scheduler_subclasses(tmpdir):
    class MyLightningCLI(LightningCLI):
        def add_arguments_to_parser(self, parser):
            parser.add_optimizer_args((torch.optim.SGD, torch.optim.Adam))
            parser.add_lr_scheduler_args((torch.optim.lr_scheduler.StepLR, torch.optim.lr_scheduler.ExponentialLR))

    optimizer_arg = dict(class_path="torch.optim.Adam", init_args=dict(lr=0.01))
    lr_scheduler_arg = dict(class_path="torch.optim.lr_scheduler.StepLR", init_args=dict(step_size=50))
    cli_args = [
        "fit",
        f"--trainer.default_root_dir={tmpdir}",
        "--trainer.max_epochs=1",
        f"--optimizer={json.dumps(optimizer_arg)}",
        f"--lr_scheduler={json.dumps(lr_scheduler_arg)}",
    ]

    with mock.patch("sys.argv", ["any.py"] + cli_args):
        cli = MyLightningCLI(BoringModel)

    assert len(cli.trainer.optimizers) == 1
    assert isinstance(cli.trainer.optimizers[0], torch.optim.Adam)
    assert len(cli.trainer.lr_schedulers) == 1
    assert isinstance(cli.trainer.lr_schedulers[0]["scheduler"], torch.optim.lr_scheduler.StepLR)
    assert cli.trainer.lr_schedulers[0]["scheduler"].step_size == 50


@pytest.mark.parametrize("use_registries", [False, True])
def test_lightning_cli_optimizers_and_lr_scheduler_with_link_to(use_registries, tmpdir):
    class MyLightningCLI(LightningCLI):
        def add_arguments_to_parser(self, parser):
            parser.add_optimizer_args(
                self.registered_optimizers if use_registries else torch.optim.Adam,
                nested_key="optim1",
                link_to="model.optim1",
            )
            parser.add_optimizer_args((torch.optim.ASGD, torch.optim.SGD), nested_key="optim2", link_to="model.optim2")
            parser.add_lr_scheduler_args(
                self.registered_lr_schedulers if use_registries else torch.optim.lr_scheduler.ExponentialLR,
                link_to="model.scheduler",
            )

    class TestModel(BoringModel):
        def __init__(self, optim1: dict, optim2: dict, scheduler: dict):
            super().__init__()
            self.optim1 = instantiate_class(self.parameters(), optim1)
            self.optim2 = instantiate_class(self.parameters(), optim2)
            self.scheduler = instantiate_class(self.optim1, scheduler)

<<<<<<< HEAD
    cli_args = [f"--trainer.default_root_dir={tmpdir}", "--trainer.max_epochs=1", "--lr_scheduler.gamma=0.2"]
    if use_registries:
        cli_args += [
            "--optim1",
            "Adam",
            "--optim1.weight_decay",
            "0.001",
            "--optim2=SGD",
            "--optim2.lr=0.01",
            "--lr_scheduler=ExponentialLR",
        ]
    else:
        cli_args += ["--optim2.class_path=torch.optim.SGD", "--optim2.init_args.lr=0.01"]
=======
    cli_args = [
        "fit",
        f"--trainer.default_root_dir={tmpdir}",
        "--trainer.max_epochs=1",
        "--optim2.class_path=torch.optim.SGD",
        "--optim2.init_args.lr=0.01",
        "--lr_scheduler.gamma=0.2",
    ]
>>>>>>> 0dfc6a18

    with mock.patch("sys.argv", ["any.py"] + cli_args):
        cli = MyLightningCLI(TestModel)

    assert isinstance(cli.model.optim1, torch.optim.Adam)
    assert isinstance(cli.model.optim2, torch.optim.SGD)
    assert cli.model.optim2.param_groups[0]["lr"] == 0.01
    assert isinstance(cli.model.scheduler, torch.optim.lr_scheduler.ExponentialLR)


@pytest.mark.parametrize("fn", [fn.value for fn in TrainerFn])
def test_lightning_cli_trainer_fn(fn):
    class TestCLI(LightningCLI):
        def __init__(self, *args, **kwargs):
            self.called = []
            super().__init__(*args, **kwargs)

        def before_fit(self):
            self.called.append("before_fit")

        def fit(self, **_):
            self.called.append("fit")

        def after_fit(self):
            self.called.append("after_fit")

        def before_validate(self):
            self.called.append("before_validate")

        def validate(self, **_):
            self.called.append("validate")

        def after_validate(self):
            self.called.append("after_validate")

        def before_test(self):
            self.called.append("before_test")

        def test(self, **_):
            self.called.append("test")

        def after_test(self):
            self.called.append("after_test")

        def before_predict(self):
            self.called.append("before_predict")

        def predict(self, **_):
            self.called.append("predict")

        def after_predict(self):
            self.called.append("after_predict")

        def before_tune(self):
            self.called.append("before_tune")

        def tune(self, **_):
            self.called.append("tune")

        def after_tune(self):
            self.called.append("after_tune")

    with mock.patch("sys.argv", ["any.py", fn]):
        cli = TestCLI(BoringModel)
    assert cli.called == [f"before_{fn}", fn, f"after_{fn}"]


def test_lightning_cli_subcommands():
    subcommands = LightningCLI.subcommands()
    trainer = Trainer()
    for subcommand, exclude in subcommands.items():
        fn = getattr(trainer, subcommand)
        parameters = list(inspect.signature(fn).parameters)
        for e in exclude:
            # if this fails, it's because the parameter has been removed from the associated `Trainer` function
            # and the `LightningCLI` subcommand exclusion list needs to be updated
            assert e in parameters


def test_lightning_cli_custom_subcommand():
    class TestTrainer(Trainer):
        def foo(self, model: LightningModule, x: int, y: float = 1.0):
            """
            Sample extra function.

            Args:
                model: A model
                x: The x
                y: The y
            """

    class TestCLI(LightningCLI):
        @staticmethod
        def subcommands():
            subcommands = LightningCLI.subcommands()
            subcommands["foo"] = {"model"}
            return subcommands

    out = StringIO()
    with mock.patch("sys.argv", ["any.py", "-h"]), redirect_stdout(out), pytest.raises(SystemExit):
        TestCLI(BoringModel, trainer_class=TestTrainer)
    out = out.getvalue()
    assert "Sample extra function." in out
    assert "{fit,validate,test,predict,tune,foo}" in out

    out = StringIO()
    with mock.patch("sys.argv", ["any.py", "foo", "-h"]), redirect_stdout(out), pytest.raises(SystemExit):
        TestCLI(BoringModel, trainer_class=TestTrainer)
    out = out.getvalue()
    assert "A model" not in out
    assert "Sample extra function:" in out
    assert "--x X" in out
    assert "The x (required, type: int)" in out
    assert "--y Y" in out
    assert "The y (type: float, default: 1.0)" in out


def test_lightning_cli_run():
    with mock.patch("sys.argv", ["any.py"]):
        cli = LightningCLI(BoringModel, run=False)
    assert cli.trainer.global_step == 0
    assert isinstance(cli.trainer, Trainer)
    assert isinstance(cli.model, LightningModule)

    with mock.patch("sys.argv", ["any.py", "fit"]):
        cli = LightningCLI(BoringModel, trainer_defaults={"max_steps": 1, "max_epochs": 1})
    assert cli.trainer.global_step == 1
    assert isinstance(cli.trainer, Trainer)
    assert isinstance(cli.model, LightningModule)


<<<<<<< HEAD
@CALLBACK_REGISTRY
class CustomCallback(Callback):
    pass


@OPTIMIZER_REGISTRY
class CustomAdam(torch.optim.Adam):
    pass


@LR_SCHEDULER_REGISTRY
class CustomCosineAnnealingLR(torch.optim.lr_scheduler.CosineAnnealingLR):
    pass


def test_registries(tmpdir):
    assert CALLBACK_REGISTRY.available_objects() == [
        "BackboneFinetuning",
        "BaseFinetuning",
        "BasePredictionWriter",
        "EarlyStopping",
        "GPUStatsMonitor",
        "GradientAccumulationScheduler",
        "LambdaCallback",
        "LearningRateMonitor",
        "ModelCheckpoint",
        "ModelPruning",
        "ProgressBar",
        "ProgressBarBase",
        "QuantizationAwareTraining",
        "StochasticWeightAveraging",
        "Timer",
        "XLAStatsMonitor",
        "CustomCallback",
    ]

    assert OPTIMIZER_REGISTRY.available_objects() == [
        "ASGD",
        "Adadelta",
        "Adagrad",
        "Adam",
        "AdamW",
        "Adamax",
        "LBFGS",
        "RMSprop",
        "Rprop",
        "SGD",
        "SparseAdam",
        "CustomAdam",
    ]

    assert LR_SCHEDULER_REGISTRY.available_objects() == [
        "CosineAnnealingLR",
        "CosineAnnealingWarmRestarts",
        "CyclicLR",
        "ExponentialLR",
        "LambdaLR",
        "MultiStepLR",
        "MultiplicativeLR",
        "OneCycleLR",
        "StepLR",
        "CustomCosineAnnealingLR",
    ]


@pytest.mark.parametrize("use_class_path_callbacks", [False, True])
def test_registries_resolution(use_class_path_callbacks):
    """This test validates registries are used when simplified command line are being used."""
    cli_args = [
        "--optimizer",
        "Adam",
        "--optimizer.lr",
        "0.0001",
        "--trainer.callbacks=LearningRateMonitor",
        "--trainer.callbacks.logging_interval=epoch",
        "--trainer.callbacks.log_momentum=True",
        "--trainer.callbacks=ModelCheckpoint",
        "--trainer.callbacks.monitor=loss",
        "--lr_scheduler",
        "StepLR",
        "--lr_scheduler.step_size=50",
    ]

    extras = []
    if use_class_path_callbacks:
        callbacks = [
            {"class_path": "pytorch_lightning.callbacks.Callback"},
            {"class_path": "pytorch_lightning.callbacks.Callback", "init_args": {}},
        ]
        cli_args += [f"--trainer.callbacks={json.dumps(callbacks)}"]
        extras = [Callback, Callback]

    with mock.patch("sys.argv", ["any.py"] + cli_args):
        cli = LightningCLI(BoringModel, run=False)

    optimizers, lr_scheduler = cli.model.configure_optimizers()
    assert isinstance(optimizers[0], torch.optim.Adam)
    assert optimizers[0].param_groups[0]["lr"] == 0.0001
    assert lr_scheduler[0].step_size == 50

    assert [type(c) for c in cli.trainer.callbacks] == [LearningRateMonitor] + extras + [
        SaveConfigCallback,
        ProgressBar,
        ModelCheckpoint,
    ]


def test_argv_transformation_noop():
    base = ["any.py", "--trainer.max_epochs=1"]
    argv = LightningCLI._prepare_from_registry(base, OPTIMIZER_REGISTRY)
    assert argv == base
    argv = LightningCLI._prepare_from_registry(argv, LR_SCHEDULER_REGISTRY)
    assert argv == base
    argv = LightningCLI._prepare_class_list_from_registry(argv, "--trainer.callbacks", CALLBACK_REGISTRY)
    assert argv == base


def test_argv_transformation_single_callback():
    base = ["any.py", "--trainer.max_epochs=1"]
    input = base + ["--trainer.callbacks=ModelCheckpoint", "--trainer.callbacks.monitor=val_loss"]
    callbacks = [
        {
            "class_path": "pytorch_lightning.callbacks.model_checkpoint.ModelCheckpoint",
            "init_args": {"monitor": "val_loss"},
        }
    ]
    expected = base + [f"--trainer.callbacks={str(callbacks)}"]
    argv = LightningCLI._prepare_from_registry(input, OPTIMIZER_REGISTRY)
    assert argv == input
    argv = LightningCLI._prepare_from_registry(argv, LR_SCHEDULER_REGISTRY)
    assert argv == input
    argv = LightningCLI._prepare_class_list_from_registry(argv, "--trainer.callbacks", CALLBACK_REGISTRY)
    assert argv == expected


def test_argv_transformation_multiple_callbacks():
    base = ["any.py", "--trainer.max_epochs=1"]
    input = base + [
        "--trainer.callbacks=ModelCheckpoint",
        "--trainer.callbacks.monitor=val_loss",
        "--trainer.callbacks=ModelCheckpoint",
        "--trainer.callbacks.monitor=val_acc",
    ]
    callbacks = [
        {
            "class_path": "pytorch_lightning.callbacks.model_checkpoint.ModelCheckpoint",
            "init_args": {"monitor": "val_loss"},
        },
        {
            "class_path": "pytorch_lightning.callbacks.model_checkpoint.ModelCheckpoint",
            "init_args": {"monitor": "val_acc"},
        },
    ]
    expected = base + [f"--trainer.callbacks={str(callbacks)}"]
    argv = LightningCLI._prepare_from_registry(input, OPTIMIZER_REGISTRY)
    assert argv == input
    argv = LightningCLI._prepare_from_registry(argv, LR_SCHEDULER_REGISTRY)
    assert argv == input
    argv = LightningCLI._prepare_class_list_from_registry(argv, "--trainer.callbacks", CALLBACK_REGISTRY)
    assert argv == expected


def test_argv_transformation_multiple_callbacks_with_config():
    base = ["any.py", "--trainer.max_epochs=1"]
    input = base + [
        "--trainer.callbacks=ModelCheckpoint",
        "--trainer.callbacks.monitor=val_loss",
        "--trainer.callbacks=ModelCheckpoint",
        "--trainer.callbacks.monitor=val_acc",
        "--trainer.callbacks=[{'class_path': 'pytorch_lightning.callbacks.Callback'}]",
    ]
    callbacks = [
        {
            "class_path": "pytorch_lightning.callbacks.model_checkpoint.ModelCheckpoint",
            "init_args": {"monitor": "val_loss"},
        },
        {
            "class_path": "pytorch_lightning.callbacks.model_checkpoint.ModelCheckpoint",
            "init_args": {"monitor": "val_acc"},
        },
        {"class_path": "pytorch_lightning.callbacks.Callback"},
    ]
    expected = base + [f"--trainer.callbacks={str(callbacks)}"]
    argv = LightningCLI._prepare_from_registry(input, OPTIMIZER_REGISTRY)
    assert argv == input
    argv = LightningCLI._prepare_from_registry(argv, LR_SCHEDULER_REGISTRY)
    assert argv == input
    argv = LightningCLI._prepare_class_list_from_registry(argv, "--trainer.callbacks", CALLBACK_REGISTRY)
    assert argv == expected


def test_argv_transformations_with_optimizers_and_lr_schedulers():
    class TestLightningCLI(LightningCLI):
        def __init__(self, expected, *args):
            self.expected = expected
            super().__init__(*args, run=False)

        def before_instantiate_classes(self):
            argv = self._prepare_from_registry(sys.argv, OPTIMIZER_REGISTRY)
            argv = self._prepare_from_registry(argv, LR_SCHEDULER_REGISTRY)
            argv = self._prepare_class_list_from_registry(argv, "--trainer.callbacks", CALLBACK_REGISTRY)
            assert argv == self.expected

    base = ["any.py", "--trainer.max_epochs=1"]

    input = base + ["--optimizer", "Adadelta"]
    optimizer = {"class_path": "torch.optim.adadelta.Adadelta", "init_args": {}}
    expected = base + [f"--optimizer={optimizer}"]
    with mock.patch("sys.argv", input):
        TestLightningCLI(expected, BoringModel)

    input = base + ["--optimizer", "Adadelta", "--optimizer.lr", "10"]
    optimizer = {"class_path": "torch.optim.adadelta.Adadelta", "init_args": {"lr": "10"}}
    expected = base + [f"--optimizer={optimizer}"]
    with mock.patch("sys.argv", input):
        TestLightningCLI(expected, BoringModel)

    input = base + ["--lr_scheduler", "OneCycleLR"]
    lr_scheduler = {"class_path": "torch.optim.lr_scheduler.OneCycleLR", "init_args": {}}
    expected = base + [f"--lr_scheduler={lr_scheduler}"]
    with mock.patch("sys.argv", input):
        TestLightningCLI(expected, BoringModel)

    input = base + ["--lr_scheduler", "OneCycleLR", "--lr_scheduler.anneal_strategy=linear"]
    lr_scheduler = {"class_path": "torch.optim.lr_scheduler.OneCycleLR", "init_args": {"anneal_strategy": "linear"}}
    expected = base + [f"--lr_scheduler={lr_scheduler}"]
    with mock.patch("sys.argv", input):
        TestLightningCLI(expected, BoringModel)


def test_optimizers_and_lr_schedulers_reload(tmpdir):
    base = ["any.py", "--trainer.max_epochs=1"]
    input = base + [
        "--lr_scheduler",
        "OneCycleLR",
        "--lr_scheduler.total_steps=10",
        "--lr_scheduler.max_lr=1",
        "--optimizer",
        "Adam",
        "--optimizer.lr=0.1",
    ]

    # save config
    out = StringIO()
    with mock.patch("sys.argv", input + ["--print_config"]), redirect_stdout(out), pytest.raises(SystemExit):
        LightningCLI(BoringModel)

    # validate yaml
    yaml_config = out.getvalue()
    dict_config = yaml.safe_load(yaml_config)
    assert dict_config["optimizer"]["class_path"] == "torch.optim.adam.Adam"
    assert dict_config["optimizer"]["init_args"]["lr"] == 0.1
    assert dict_config["lr_scheduler"]["class_path"] == "torch.optim.lr_scheduler.OneCycleLR"

    # reload config
    yaml_config_file = tmpdir / "config.yaml"
    yaml_config_file.write_text(yaml_config, "utf-8")
    with mock.patch("sys.argv", base + [f"--config={yaml_config_file}"]):
        LightningCLI(BoringModel)


def test_optimizers_and_lr_schedulers_add_arguments_to_parser_implemented_reload(tmpdir):
    class TestLightningCLI(LightningCLI):
        def __init__(self, *args):
            super().__init__(*args, run=False)

        def add_arguments_to_parser(self, parser):
            parser.add_optimizer_args(self.registered_optimizers, nested_key="opt1", link_to="model.opt1_config")
            parser.add_optimizer_args(
                (torch.optim.ASGD, torch.optim.SGD), nested_key="opt2", link_to="model.opt2_config"
            )
            parser.add_lr_scheduler_args(self.registered_lr_schedulers, link_to="model.sch_config")
            parser.add_argument("--something", type=str, nargs="+")

    class TestModel(BoringModel):
        def __init__(self, opt1_config: dict, opt2_config: dict, sch_config: dict):
            super().__init__()
            self.opt1_config = opt1_config
            self.opt2_config = opt2_config
            self.sch_config = sch_config
            opt1 = instantiate_class(self.parameters(), opt1_config)
            assert isinstance(opt1, torch.optim.Adam)
            opt2 = instantiate_class(self.parameters(), opt2_config)
            assert isinstance(opt2, torch.optim.ASGD)
            sch = instantiate_class(opt1, sch_config)
            assert isinstance(sch, torch.optim.lr_scheduler.OneCycleLR)

    base = ["any.py", "--trainer.max_epochs=1"]
    input = base + [
        "--lr_scheduler",
        "OneCycleLR",
        "--lr_scheduler.total_steps=10",
        "--lr_scheduler.max_lr=1",
        "--opt1",
        "Adam",
        "--opt2.lr=0.1",
        "--opt2",
        "ASGD",
        "--lr_scheduler.anneal_strategy=linear",
        "--something",
        "a",
        "b",
        "c",
    ]

    # save config
    out = StringIO()
    with mock.patch("sys.argv", input + ["--print_config"]), redirect_stdout(out), pytest.raises(SystemExit):
        TestLightningCLI(TestModel)

    # validate yaml
    yaml_config = out.getvalue()
    dict_config = yaml.safe_load(yaml_config)
    assert dict_config["opt1"]["class_path"] == "torch.optim.adam.Adam"
    assert dict_config["opt2"]["class_path"] == "torch.optim.asgd.ASGD"
    assert dict_config["opt2"]["init_args"]["lr"] == 0.1
    assert dict_config["lr_scheduler"]["class_path"] == "torch.optim.lr_scheduler.OneCycleLR"
    assert dict_config["lr_scheduler"]["init_args"]["anneal_strategy"] == "linear"
    assert dict_config["something"] == ["a", "b", "c"]

    # reload config
    yaml_config_file = tmpdir / "config.yaml"
    yaml_config_file.write_text(yaml_config, "utf-8")
    with mock.patch("sys.argv", base + [f"--config={yaml_config_file}"]):
        cli = TestLightningCLI(TestModel)

    assert cli.model.opt1_config["class_path"] == "torch.optim.adam.Adam"
    assert cli.model.opt2_config["class_path"] == "torch.optim.asgd.ASGD"
    assert cli.model.opt2_config["init_args"]["lr"] == 0.1
    assert cli.model.sch_config["class_path"] == "torch.optim.lr_scheduler.OneCycleLR"
    assert cli.model.sch_config["init_args"]["anneal_strategy"] == "linear"
=======
@RunIf(min_python="3.7.3")  # bpo-17185: `autospec=True` and `inspect.signature` do not play well
def test_lightning_cli_config_with_subcommand():
    config = {"test": {"trainer": {"limit_test_batches": 1}, "verbose": True, "ckpt_path": "foobar"}}
    with mock.patch("sys.argv", ["any.py", f"--config={config}"]), mock.patch(
        "pytorch_lightning.Trainer.test", autospec=True
    ) as test_mock:
        cli = LightningCLI(BoringModel)

    test_mock.assert_called_once_with(cli.trainer, cli.model, verbose=True, ckpt_path="foobar")
    assert cli.trainer.limit_test_batches == 1


@RunIf(min_python="3.7.3")
def test_lightning_cli_config_before_subcommand():
    config = {
        "validate": {"trainer": {"limit_val_batches": 1}, "verbose": False, "ckpt_path": "barfoo"},
        "test": {"trainer": {"limit_test_batches": 1}, "verbose": True, "ckpt_path": "foobar"},
    }

    with mock.patch("sys.argv", ["any.py", f"--config={config}", "test"]), mock.patch(
        "pytorch_lightning.Trainer.test", autospec=True
    ) as test_mock:
        cli = LightningCLI(BoringModel)

    test_mock.assert_called_once_with(cli.trainer, model=cli.model, verbose=True, ckpt_path="foobar")
    assert cli.trainer.limit_test_batches == 1

    with mock.patch("sys.argv", ["any.py", f"--config={config}", "validate"]), mock.patch(
        "pytorch_lightning.Trainer.validate", autospec=True
    ) as validate_mock:
        cli = LightningCLI(BoringModel)

    validate_mock.assert_called_once_with(cli.trainer, cli.model, verbose=False, ckpt_path="barfoo")
    assert cli.trainer.limit_val_batches == 1


@RunIf(min_python="3.7.3")
def test_lightning_cli_config_before_subcommand_two_configs():
    config1 = {"validate": {"trainer": {"limit_val_batches": 1}, "verbose": False, "ckpt_path": "barfoo"}}
    config2 = {"test": {"trainer": {"limit_test_batches": 1}, "verbose": True, "ckpt_path": "foobar"}}

    with mock.patch("sys.argv", ["any.py", f"--config={config1}", f"--config={config2}", "test"]), mock.patch(
        "pytorch_lightning.Trainer.test", autospec=True
    ) as test_mock:
        cli = LightningCLI(BoringModel)

    test_mock.assert_called_once_with(cli.trainer, model=cli.model, verbose=True, ckpt_path="foobar")
    assert cli.trainer.limit_test_batches == 1

    with mock.patch("sys.argv", ["any.py", f"--config={config1}", f"--config={config2}", "validate"]), mock.patch(
        "pytorch_lightning.Trainer.validate", autospec=True
    ) as validate_mock:
        cli = LightningCLI(BoringModel)

    validate_mock.assert_called_once_with(cli.trainer, cli.model, verbose=False, ckpt_path="barfoo")
    assert cli.trainer.limit_val_batches == 1


@RunIf(min_python="3.7.3")
def test_lightning_cli_config_after_subcommand():
    config = {"trainer": {"limit_test_batches": 1}, "verbose": True, "ckpt_path": "foobar"}
    with mock.patch("sys.argv", ["any.py", "test", f"--config={config}"]), mock.patch(
        "pytorch_lightning.Trainer.test", autospec=True
    ) as test_mock:
        cli = LightningCLI(BoringModel)

    test_mock.assert_called_once_with(cli.trainer, cli.model, verbose=True, ckpt_path="foobar")
    assert cli.trainer.limit_test_batches == 1


@RunIf(min_python="3.7.3")
def test_lightning_cli_config_before_and_after_subcommand():
    config1 = {"test": {"trainer": {"limit_test_batches": 1}, "verbose": True, "ckpt_path": "foobar"}}
    config2 = {"trainer": {"fast_dev_run": 1}, "verbose": False, "ckpt_path": "foobar"}
    with mock.patch("sys.argv", ["any.py", f"--config={config1}", "test", f"--config={config2}"]), mock.patch(
        "pytorch_lightning.Trainer.test", autospec=True
    ) as test_mock:
        cli = LightningCLI(BoringModel)

    test_mock.assert_called_once_with(cli.trainer, model=cli.model, verbose=False, ckpt_path="foobar")
    assert cli.trainer.limit_test_batches == 1
    assert cli.trainer.fast_dev_run == 1


def test_lightning_cli_parse_kwargs_with_subcommands(tmpdir):
    fit_config = {"trainer": {"limit_train_batches": 2}}
    fit_config_path = tmpdir / "fit.yaml"
    fit_config_path.write_text(str(fit_config), "utf8")

    validate_config = {"trainer": {"limit_val_batches": 3}}
    validate_config_path = tmpdir / "validate.yaml"
    validate_config_path.write_text(str(validate_config), "utf8")

    parser_kwargs = {
        "fit": {"default_config_files": [str(fit_config_path)]},
        "validate": {"default_config_files": [str(validate_config_path)]},
    }

    with mock.patch("sys.argv", ["any.py", "fit"]), mock.patch(
        "pytorch_lightning.Trainer.fit", autospec=True
    ) as fit_mock:
        cli = LightningCLI(BoringModel, parser_kwargs=parser_kwargs)
    fit_mock.assert_called()
    assert cli.trainer.limit_train_batches == 2
    assert cli.trainer.limit_val_batches == 1.0

    with mock.patch("sys.argv", ["any.py", "validate"]), mock.patch(
        "pytorch_lightning.Trainer.validate", autospec=True
    ) as validate_mock:
        cli = LightningCLI(BoringModel, parser_kwargs=parser_kwargs)
    validate_mock.assert_called()
    assert cli.trainer.limit_train_batches == 1.0
    assert cli.trainer.limit_val_batches == 3
>>>>>>> 0dfc6a18
<|MERGE_RESOLUTION|>--- conflicted
+++ resolved
@@ -710,8 +710,7 @@
             self.optim2 = instantiate_class(self.parameters(), optim2)
             self.scheduler = instantiate_class(self.optim1, scheduler)
 
-<<<<<<< HEAD
-    cli_args = [f"--trainer.default_root_dir={tmpdir}", "--trainer.max_epochs=1", "--lr_scheduler.gamma=0.2"]
+    cli_args = ["fit", f"--trainer.default_root_dir={tmpdir}", "--trainer.max_epochs=1", "--lr_scheduler.gamma=0.2"]
     if use_registries:
         cli_args += [
             "--optim1",
@@ -724,16 +723,6 @@
         ]
     else:
         cli_args += ["--optim2.class_path=torch.optim.SGD", "--optim2.init_args.lr=0.01"]
-=======
-    cli_args = [
-        "fit",
-        f"--trainer.default_root_dir={tmpdir}",
-        "--trainer.max_epochs=1",
-        "--optim2.class_path=torch.optim.SGD",
-        "--optim2.init_args.lr=0.01",
-        "--lr_scheduler.gamma=0.2",
-    ]
->>>>>>> 0dfc6a18
 
     with mock.patch("sys.argv", ["any.py"] + cli_args):
         cli = MyLightningCLI(TestModel)
@@ -865,7 +854,6 @@
     assert isinstance(cli.model, LightningModule)
 
 
-<<<<<<< HEAD
 @CALLBACK_REGISTRY
 class CustomCallback(Callback):
     pass
@@ -1197,7 +1185,8 @@
     assert cli.model.opt2_config["init_args"]["lr"] == 0.1
     assert cli.model.sch_config["class_path"] == "torch.optim.lr_scheduler.OneCycleLR"
     assert cli.model.sch_config["init_args"]["anneal_strategy"] == "linear"
-=======
+
+
 @RunIf(min_python="3.7.3")  # bpo-17185: `autospec=True` and `inspect.signature` do not play well
 def test_lightning_cli_config_with_subcommand():
     config = {"test": {"trainer": {"limit_test_batches": 1}, "verbose": True, "ckpt_path": "foobar"}}
@@ -1310,5 +1299,4 @@
         cli = LightningCLI(BoringModel, parser_kwargs=parser_kwargs)
     validate_mock.assert_called()
     assert cli.trainer.limit_train_batches == 1.0
-    assert cli.trainer.limit_val_batches == 3
->>>>>>> 0dfc6a18
+    assert cli.trainer.limit_val_batches == 3