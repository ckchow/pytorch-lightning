--- conflicted
+++ resolved
@@ -78,15 +78,10 @@
         self.epoch_batch_indices = []
 
     def on_run_start(self) -> None:
-<<<<<<< HEAD
-        """Reset the results and metrics, calls ``on_predict_start`` hook."""
+        """Reset the results and metrics, calls ``_on_predict_start`` hook."""
         self.trainer.logger_connector.reset_results()
         self.trainer.logger_connector.reset_metrics()
-        self.on_predict_start()
-=======
-        """Calls ``on_predict_start`` hook."""
         self._on_predict_start()
->>>>>>> 86c03357
 
     def advance(self, *args: Any, **kwargs: Any) -> None:
         """Predicts one entire dataloader."""
