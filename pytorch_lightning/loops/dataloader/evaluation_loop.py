# Copyright The PyTorch Lightning team.
#
# Licensed under the Apache License, Version 2.0 (the "License");
# you may not use this file except in compliance with the License.
# You may obtain a copy of the License at
#
#     http://www.apache.org/licenses/LICENSE-2.0
#
# Unless required by applicable law or agreed to in writing, software
# distributed under the License is distributed on an "AS IS" BASIS,
# WITHOUT WARRANTIES OR CONDITIONS OF ANY KIND, either express or implied.
# See the License for the specific language governing permissions and
# limitations under the License.
from typing import Any, List, Optional, Sequence, Union

from deprecate.utils import void
from torch.utils.data.dataloader import DataLoader

from pytorch_lightning.loops.dataloader import DataLoaderLoop
from pytorch_lightning.loops.epoch import EvaluationEpochLoop
from pytorch_lightning.trainer.connectors.logger_connector.result import _OUT_DICT, ResultCollection
from pytorch_lightning.trainer.states import TrainerFn
from pytorch_lightning.utilities.model_helpers import is_overridden
from pytorch_lightning.utilities.types import EPOCH_OUTPUT


class EvaluationLoop(DataLoaderLoop):
    """Loops over all dataloaders for evaluation."""

    def __init__(self):
        super().__init__()
        self.outputs: List[EPOCH_OUTPUT] = []
        self.epoch_loop = EvaluationEpochLoop()

        self._results = ResultCollection(training=False)
        self._max_batches: Optional[Union[int, Sequence[int]]] = None
        self._has_run: bool = False

    @property
    def num_dataloaders(self) -> int:
        """Returns the total number of dataloaders."""
        # case where user does:
        # return dl1, dl2
        dataloaders = self.dataloaders
        if dataloaders is None:
            return 0
        length = len(dataloaders)
        if length > 0 and isinstance(dataloaders[0], (list, tuple)):
            length = len(dataloaders[0])
        return length

    @property
    def dataloaders(self) -> Sequence[DataLoader]:
        """Returns the validation or test dataloaders."""
        if self.trainer.testing:
            return self.trainer.test_dataloaders
        return self.trainer.val_dataloaders

    def connect(self, epoch_loop: EvaluationEpochLoop):
        """Connect the evaluation epoch loop with this loop."""
        self.epoch_loop = epoch_loop

    @property
    def done(self) -> bool:
        """Returns whether all dataloaders are processed or evaluation should be skipped altogether."""
        return super().done or self.skip

    @property
    def skip(self) -> bool:
        """Returns whether the evaluation should be skipped."""
        max_batches = self._get_max_batches()
        return sum(max_batches) == 0

    def reset(self) -> None:
        """Resets the internal state of the loop."""
        self._max_batches = self._get_max_batches()
        # bookkeeping
        self.outputs = []

        if isinstance(self._max_batches, int):
            self._max_batches = [self._max_batches] * len(self.dataloaders)

        super().reset()

    def on_skip(self) -> List:
        return []

    def on_run_start(self, *args: Any, **kwargs: Any) -> None:
<<<<<<< HEAD
        """Reset the results and metrics, runs the ``on_evaluation_model_eval``, ``on_evaluation_start`` and
        ``on_evaluation_epoch_start`` hooks."""
=======
        """Runs the ``_on_evaluation_model_eval``, ``_on_evaluation_start`` and ``_on_evaluation_epoch_start``
        hooks."""
>>>>>>> 86c03357
        void(*args, **kwargs)

        if self.trainer.state.fn in (TrainerFn.VALIDATING, TrainerFn.TESTING):
            self.trainer.logger_connector.reset_results()
            self.trainer.logger_connector.reset_metrics()

        # hook
        self._on_evaluation_model_eval()
        self.trainer.lightning_module.zero_grad()
        self._on_evaluation_start()
        self._on_evaluation_epoch_start()

    def advance(self, *args: Any, **kwargs: Any) -> None:
        """Performs evaluation on one single dataloader."""
        void(*args, **kwargs)

        dataloader_idx: int = self.current_dataloader_idx
        dataloader = self.trainer.accelerator.process_dataloader(self.current_dataloader)
        dataloader = self.trainer.data_connector.get_profiled_dataloader(dataloader, dataloader_idx=dataloader_idx)

        dl_max_batches = self._max_batches[dataloader_idx]

        dl_outputs = self.epoch_loop.run(dataloader, dataloader_idx, dl_max_batches, self.num_dataloaders)

        # store batch level output per dataloader
        self.outputs.append(dl_outputs)

        if not self.trainer.sanity_checking:
            # indicate the loop has run
            self._has_run = True

    def on_run_end(self) -> List[_OUT_DICT]:
        """Runs the ``_on_evaluation_epoch_end`` hook."""
        outputs = self.outputs

        # free memory
        self.outputs = []

        # with a single dataloader don't pass a 2D list
        if len(outputs) > 0 and self.num_dataloaders == 1:
            outputs = outputs[0]

        # lightning module method
        self._evaluation_epoch_end(outputs)

        # hook
        self._on_evaluation_epoch_end()

        # log epoch metrics
        eval_loop_results = self.trainer.logger_connector.update_eval_epoch_metrics()

        # hook
        self._on_evaluation_end()

        # enable train mode again
        self._on_evaluation_model_train()

        return eval_loop_results

    def teardown(self) -> None:
        self._results.cpu()
        self.epoch_loop.teardown()

    def _get_max_batches(self) -> List[Union[int, float]]:
        """Returns the max number of batches for each dataloader."""
        if self.trainer.testing:
            max_batches = self.trainer.num_test_batches
        else:
            if self.trainer.sanity_checking:
                self.trainer.num_sanity_val_batches = [
                    min(self.trainer.num_sanity_val_steps, val_batches) for val_batches in self.trainer.num_val_batches
                ]
                max_batches = self.trainer.num_sanity_val_batches
            else:
                max_batches = self.trainer.num_val_batches
        return max_batches

    def _reload_evaluation_dataloaders(self) -> None:
        """Reloads dataloaders if necessary."""
        if self.trainer.testing:
            self.trainer.reset_test_dataloader()
        elif self.trainer.val_dataloaders is None or self.trainer._should_reload_dl_epoch:
            self.trainer.reset_val_dataloader()

    def _on_evaluation_start(self, *args: Any, **kwargs: Any) -> None:
        """Runs ``on_{validation/test}_start`` hooks."""
        assert self._results is not None
        self._results.to(device=self.trainer.lightning_module.device)

        if self.trainer.testing:
            self.trainer.call_hook("on_test_start", *args, **kwargs)
        else:
            self.trainer.call_hook("on_validation_start", *args, **kwargs)

    def _on_evaluation_model_eval(self) -> None:
        """Sets model to eval mode."""
        if self.trainer.testing:
            self.trainer.call_hook("on_test_model_eval")
        else:
            self.trainer.call_hook("on_validation_model_eval")

    def _on_evaluation_model_train(self) -> None:
        """Sets model to train mode."""
        model_ref = self.trainer.lightning_module
        if self.trainer.testing:
            model_ref.on_test_model_train()
        else:
            model_ref.on_validation_model_train()

    def _on_evaluation_end(self, *args: Any, **kwargs: Any) -> None:
        """Runs ``on_{validation/test}_end`` hook."""
        if self.trainer.testing:
            self.trainer.call_hook("on_test_end", *args, **kwargs)
        else:
            self.trainer.call_hook("on_validation_end", *args, **kwargs)

        # reset any `torchmetrics.Metric` and the logger connector state
        self.trainer.logger_connector.reset_results(metrics=True)

    def _on_evaluation_epoch_start(self, *args: Any, **kwargs: Any) -> None:
        """Runs ``on_epoch_start`` and ``on_{validation/test}_epoch_start`` hooks."""
        self.trainer.logger_connector.on_epoch_start()
        self.trainer.call_hook("on_epoch_start", *args, **kwargs)

        if self.trainer.testing:
            self.trainer.call_hook("on_test_epoch_start", *args, **kwargs)
        else:
            self.trainer.call_hook("on_validation_epoch_start", *args, **kwargs)

    def _evaluation_epoch_end(self, outputs: EPOCH_OUTPUT) -> None:
        """Runs ``{validation/test}_epoch_end``"""
        # inform logger the batch loop has finished
        self.trainer.logger_connector.epoch_end_reached()

        # call the model epoch end
        model = self.trainer.lightning_module

        # unset dataloader_idx in model
        model._current_dataloader_idx = None

        if self.trainer.testing:
            if is_overridden("test_epoch_end", model):
                model._current_fx_name = "test_epoch_end"
                model.test_epoch_end(outputs)

        else:
            if is_overridden("validation_epoch_end", model):
                model._current_fx_name = "validation_epoch_end"
                model.validation_epoch_end(outputs)

    def _on_evaluation_epoch_end(self) -> None:
        """Runs ``on_{validation/test}_epoch_end`` hook."""
        hook_name = "on_test_epoch_end" if self.trainer.testing else "on_validation_epoch_end"
        self.trainer.call_hook(hook_name)
        self.trainer.call_hook("on_epoch_end")
        self.trainer.logger_connector.on_epoch_end()<|MERGE_RESOLUTION|>--- conflicted
+++ resolved
@@ -86,13 +86,8 @@
         return []
 
     def on_run_start(self, *args: Any, **kwargs: Any) -> None:
-<<<<<<< HEAD
-        """Reset the results and metrics, runs the ``on_evaluation_model_eval``, ``on_evaluation_start`` and
-        ``on_evaluation_epoch_start`` hooks."""
-=======
-        """Runs the ``_on_evaluation_model_eval``, ``_on_evaluation_start`` and ``_on_evaluation_epoch_start``
-        hooks."""
->>>>>>> 86c03357
+        """Reset the results and metrics, runs the ``_on_evaluation_model_eval``, ``_on_evaluation_start``
+        and ``_on_evaluation_epoch_start`` hooks."""
         void(*args, **kwargs)
 
         if self.trainer.state.fn in (TrainerFn.VALIDATING, TrainerFn.TESTING):
