--- conflicted
+++ resolved
@@ -20,11 +20,8 @@
 from pytorch_lightning import loops  # import as loops to avoid circular imports
 from pytorch_lightning.loops.batch import TrainingBatchLoop
 from pytorch_lightning.trainer.connectors.logger_connector.result import ResultCollection
-<<<<<<< HEAD
 from pytorch_lightning.trainer.progress import TrainingEpochProgress
-=======
 from pytorch_lightning.utilities.enums import BatchKeys
->>>>>>> 25b1ac25
 from pytorch_lightning.utilities.exceptions import MisconfigurationException
 from pytorch_lightning.utilities.model_helpers import is_overridden
 from pytorch_lightning.utilities.signature_utils import is_param_in_hook_signature
@@ -61,6 +58,7 @@
         self._warning_cache: WarningCache = WarningCache()
         self._epoch_output: Optional[List[List[STEP_OUTPUT]]] = None
         self._results = ResultCollection(training=True)
+        self._map_dl_idx_sampler_states = {}
 
     @property
     def progress(self) -> TrainingEpochProgress:
@@ -483,16 +481,29 @@
         if should_flush_logs and self.trainer.is_global_zero and self.trainer.logger is not None:
             self.trainer.logger.save()
 
-<<<<<<< HEAD
     def state_dict(self) -> Dict:
         return {"batch_loop": self.batch_loop.state_dict(), "val_loop": self.val_loop.state_dict()}
 
     def load_state_dict(self, state_dict: Dict) -> None:
         self.batch_loop.load_state_dict(state_dict["batch_loop"])
         self.val_loop.load_state_dict(state_dict["val_loop"])
-=======
+
     def _sanetize_batch(self, batch: Any) -> Any:
         if isinstance(batch, Dict) and BatchKeys.PL_SAMPLERS in batch:
+            current_iterations = {
+                k: {
+                    batch[BatchKeys.PL_SAMPLERS]["id"][-1].item(): {
+                        "current_iteration": v["current_iteration"][-1].item(),
+                        "rng_state": None
+                    }
+                }
+                for k, v in batch[BatchKeys.PL_SAMPLERS].items() if k != "id"
+            }
+            if self._dataloader_idx not in self._map_dl_idx_sampler_states:
+                self._map_dl_idx_sampler_states[self._dataloader_idx] = current_iterations
+
+            for k in current_iterations.keys():
+                self._map_dl_idx_sampler_states[self._dataloader_idx][k].update(current_iterations[k])
             return batch["data"]
-        return batch
->>>>>>> 25b1ac25
+
+        return batch